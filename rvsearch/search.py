"""Search class"""

import os
import copy
import time
import pdb
import pickle

import numpy as np
import radvel
import radvel.fitting
from radvel.plot import orbit_plots

import rvsearch.periodogram as periodogram
import rvsearch.utils as utils


class Search(object):
    """Class to initialize and modify posteriors as planet search runs.

    Args:
        data (DataFrame): pandas dataframe containing times, vel, err, and insts.
        starname (str): String, used to name the output directory.
        max_planets (int): Integer, limit on iterative planet search.
        priors (list): List of radvel prior objects to use.
        crit (str): Either 'bic' or 'aic', depending on which criterion to use.
        fap (float): False-alarm-probability to pass to the periodogram object.
        min_per (float): Minimum search period, to pass to the periodogram object.
        dvdt (bool): Whether to include a linear trend in the search.
        curv (bool): Whether to include a quadratic trend in the search.
        fix (bool): Whether to fix known planet parameters during search.
        polish (bool): Whether to create finer period grid after planet is found.
        verbose (bool):
        save_outputs (bool): Save output plots and files? [default = True]

    """

    def __init__(self, data, post=None, starname='star', max_planets=8,
                priors=[], crit='bic', fap=0.01, min_per=3, manual_grid=None,
                trend=False, fix=False, polish=True, mcmc=True, workers=1,
                verbose=True, save_outputs=True):

        if {'time', 'mnvel', 'errvel', 'tel'}.issubset(data.columns):
            self.data = data
            self.tels = np.unique(self.data['tel'].values)
        elif {'jd', 'mnvel', 'errvel', 'tel'}.issubset(data.columns):
            self.data = data
            self.tels = np.unique(self.data['tel'].values)
        else:
            raise ValueError('Incorrect data input.')

        self.starname = starname

        if post == None:
            self.priors = priors
            self.params = utils.initialize_default_pars(instnames=self.tels)
            self.post   = utils.initialize_post(data, params=self.params,
                                                priors=self.priors)
        else:
            self.post   = post
            # self.priors = post.priors
        '''
        self.post   = post
        self.params = self.post.params
        self.priors = self.post.priors
        '''
        self.all_params = []

        self.max_planets = max_planets
        if self.post.params.num_planets == 1 and self.post.params['k1'].value == 0.:
            self.num_planets = 0
        else:
            self.num_planets = self.post.params.num_planets

        self.crit = crit
        '''
        # Play with calling __name__ of method
        if crit=='bic':
            self.crit = radvel.posterior.bic()
        eif crit=='aic':
            self.crit = radvel.posterior.aic()
        self.critname = self.crit.__string__
        else:
            raise ValueError('Invalid information criterion.')
        '''
        self.fap = fap
        self.min_per = min_per

        self.trend = trend
        self.fix = fix
        self.polish = polish
        self.mcmc = mcmc

        self.manual_grid = manual_grid
        self.workers = workers
        self.verbose = verbose
        self.save_outputs = save_outputs

        self.basebic = None

        self.pers = None
        self.periodograms = []
        self.bic_threshes = []
        self.best_bics = []

    def trend_test(self):
        """Perform zero-planet baseline fit, test for significant trend.

        """

        post1 = copy.deepcopy(self.post)
        post1.params['per1'].vary = False
        post1.params['k1'].vary = False
        post1 =radvel.fitting.maxlike_fitting(post1, verbose=False)

        trend_curve_bic = self.post.likelihood.bic()

        # Test without curvature
        post1.params['curv'].value = 0.0
        post1.params['curv'].vary = False
        post1 = radvel.fitting.maxlike_fitting(post1, verbose=False)
        post1.params['dvdt'].vary = False

        trend_bic = post1.likelihood.bic()

        # Test without trend or curvature
        post2 = copy.deepcopy(post1)

        post2.params['dvdt'].value = 0.0
        post2.params['dvdt'].vary = False
        post2 = radvel.fitting.maxlike_fitting(post2, verbose=False)
        post1.params['curv'].vary = False

        flat_bic = post2.likelihood.bic()

        if trend_bic < flat_bic - 10.:
            if trend_curve_bic < trend_bic - 10.:
                # Quadratic
                pass
            else:
                # Linear
                self.post.params['dvdt'].value = post1.params['dvdt'].value
                self.post.params['curv'].value = 0
                self.post.params['curv'].vary  = False
        else:
            # Flat
            self.post.params['dvdt'].value = 0
            self.post.params['dvdt'].vary  = False
            self.post.params['curv'].value = 0
            self.post.params['curv'].vary  = False


    def add_planet(self):
        """Add parameters for one more planet to posterior.

        """
        current_num_planets = self.post.params.num_planets
        fitting_basis = self.post.params.basis.name
        param_list = fitting_basis.split()

        new_num_planets = current_num_planets + 1

        default_pars = utils.initialize_default_pars(instnames=self.tels)
        new_params = radvel.Parameters(new_num_planets, basis=fitting_basis)

        for planet in np.arange(1, new_num_planets):
            for par in param_list:
                parkey = par + str(planet)
                new_params[parkey] = self.post.params[parkey]

        for par in self.post.likelihood.extra_params:
            new_params[par] = self.post.params[par]  # For gamma and jitter

        # Set default parameters for n+1th planet
        default_params = utils.initialize_default_pars(self.tels)
        for par in param_list:
            parkey = par + str(new_num_planets)
            onepar = par + '1'  # MESSY, FIX THIS 10/22/18
            new_params[parkey] = default_params[onepar]

        new_params['dvdt'] = self.post.params['dvdt']
        new_params['curv'] = self.post.params['curv']

        if not self.post.params['dvdt'].vary:
            new_params['dvdt'].vary = False
        if not self.post.params['curv'].vary:
            new_params['curv'].vary = False

        new_params['per{}'.format(new_num_planets)].vary = False
        new_params['secosw{}'.format(new_num_planets)].vary = False
        new_params['sesinw{}'.format(new_num_planets)].vary = False

        new_params.num_planets = new_num_planets

        # TO-DO: Clean. Figure out how to handle jitter prior, whether needed
        if self.priors != []:
            new_post = utils.initialize_post(self.data, new_params, self.priors)

        else:
            priors = []
            priors.append(radvel.prior.PositiveKPrior(new_num_planets))
            priors.append(radvel.prior.EccentricityPrior(new_num_planets))
            new_post = utils.initialize_post(self.data, new_params, priors)
        self.post = new_post


    def sub_planet(self):
        """Remove parameters for one  planet from posterior.

        """
        current_num_planets = self.post.params.num_planets
        fitting_basis = self.post.params.basis.name
        param_list = fitting_basis.split()

        new_num_planets = current_num_planets - 1

        default_pars = utils.initialize_default_pars(instnames=self.tels)
        new_params = radvel.Parameters(new_num_planets, basis=fitting_basis)

        for planet in np.arange(1, new_num_planets+1):
            for par in param_list:
                parkey = par + str(planet)
                new_params[parkey] = self.post.params[parkey]

        # Add gamma and jitter params to the dictionary.
        for par in self.post.likelihood.extra_params:
            new_params[par] = self.post.params[par]

        new_params['dvdt'] = self.post.params['dvdt']
        new_params['curv'] = self.post.params['curv']

        if not self.post.params['dvdt'].vary:
            new_params['dvdt'].vary = False
        if not self.post.params['curv'].vary:
            new_params['curv'].vary = False

        priors = []
        priors.append(radvel.prior.PositiveKPrior(new_num_planets))
        priors.append(radvel.prior.EccentricityPrior(new_num_planets))

        new_post = utils.initialize_post(self.data, new_params, priors)
        self.post = new_post

    '''
    def trend_swap(self):
        """Perform a BIC test for trend versus long-period Keplerian fit.

        """
        kpost = copy.deepcopy(self.post)

        times    = self.post.likelihood.x
        baseline = times[-1] - times[0]

        # THIS CAN BE USED ONCE SUB_PLANET() GENERALIZED TO ANY N
        #for n in np.arange(1, self.num_planets+1):
        #    if self.post.params['per{}'.format(n)].value > 1.5*baseline:
        #        self.sub_planet()

        per = self.post.params['per{}'.format(self.num_planets)].value
        if per > 1.5*baseline:
            k = kpost.params['k{}'.format(self.num_planets)].value
            self.sub_planet()
            self.post.params['dvdt'] = True
            self.post.params['dvdt'].value = 2*np.pi*k/per
    '''


    def fit_orbit(self):
        """Perform a max-likelihood fit with all parameters free.

        """
        for n in np.arange(1, self.num_planets+1):
            self.post.params['per{}'.format(n)].vary = True
            self.post.params['k{}'.format(n)].vary = True
            self.post.params['tc{}'.format(n)].vary = True
            self.post.params['secosw{}'.format(n)].vary = True
            self.post.params['sesinw{}'.format(n)].vary = True

        if self.polish:
            # Make a finer, narrow period grid, and search with eccentricity.
            self.post.params['per{}'.format(self.num_planets)].vary = False
            default_pdict = {}
            for k in self.post.params.keys():
                default_pdict[k] = self.post.params[k].value
            polish_params = []
            polish_bics = []
            peak = np.argmax(self.periodograms[-1])
            if peak == len(self.periodograms[-1]) - 1:
                subgrid = np.linspace(self.pers[peak-1], 2*self.pers[peak] -
                                                        self.pers[peak-1], 9)
            else: #TO-DO: JUSTIFY 9 GRID POINTS, OR TAKE AS ARGUMENT
                subgrid = np.linspace(self.pers[peak-1], self.pers[peak+1], 9)
            fit_params = []
            power = []

            for per in subgrid:
                for k in default_pdict.keys():
                    self.post.params[k].value = default_pdict[k]
                perkey = 'per{}'.format(self.num_planets)
                self.post.params[perkey].value = per

                fit = radvel.fitting.maxlike_fitting(self.post, verbose=False)
                power.append(-fit.likelihood.bic())

                best_params = {}
                for k in fit.params.keys():
                    best_params[k] = fit.params[k].value
                fit_params.append(best_params)

            fit_index = np.argmax(power)
            bestfit_params = fit_params[fit_index]
            for k in self.post.params.keys():
                self.post.params[k].value = bestfit_params[k]
            self.post.params['per{}'.format(self.num_planets)].vary = True

        self.post = radvel.fitting.maxlike_fitting(self.post, verbose=False)

        # Check if K is negative. If so, flip parameters accordingly.
        kkey = 'k{}'.format(self.post.params.num_planets)
        if self.post.params[kkey].value < 0:
            self.post.params = self.post.params.basis.to_synth(self.post.params)
            tpkey = 'tp{}'.format(self.post.params.num_planets)
            wkey  = 'w{}'.format(self.post.params.num_planets)

            self.post.params[kkey].value  = -self.post.params['k2'].value
            self.post.params[tpkey].value += self.post.params[perkey].value/2
            if self.post.params[wkey].value > 0:
                self.post.params[wkey].value -= np.pi
            else:
                self.post.params[wkey].value += np.pi

            self.post.params = self.post.params.basis.from_synth(
                               self.post.params, 'per tc secosw sesinw k')

        if self.fix:
            for n in np.arange(1, self.num_planets+1):
                self.post.params['per{}'.format(n)].vary = False
                self.post.params['k{}'.format(n)].vary = False
                self.post.params['tc{}'.format(n)].vary = False
                self.post.params['secosw{}'.format(n)].vary = False
                self.post.params['sesinw{}'.format(n)].vary = False

    def add_gp(self, inst=None):
        """Add a gaussian process to the posterior (NOT IN USE).

        """
        pass

    def sub_gp(self, num_gps=1):
        """Remove a gaussian process from the posterior (NOT IN USE).

        """
        try:
            pass
        except:
            raise RuntimeError('Model contains fewer than {} Gaussian \
                                processes.'.format(num_gps))

    def save(self, filename='post_final.pkl'):
        """Pickle current posterior.

        """
        self.post.writeto(filename)

    def run_search(self, fixed_threshold=None):
        """Run an iterative search for planets not given in posterior.

        Args:
            fixed_threshold (float): (optional) use a fixed delta BIC threshold

        """
        outdir = os.path.join(os.getcwd(), self.starname)
        if not os.path.exists(outdir):
            os.mkdir(outdir)

        if self.trend:
            self.trend_test()
        else:
            self.post.params['dvdt'].vary = False
            self.post.params['curv'].vary = False

        run = True
        while run:
            if self.num_planets != 0:
                self.add_planet()

            perioder = periodogram.Periodogram(self.post, basebic=self.basebic,
                                               minsearchp=self.min_per, fap=self.fap,
                                               manual_grid=self.manual_grid,
                                               workers=self.workers,
                                               verbose=self.verbose)
            t1 = time.process_time()

            perioder.per_bic()
            self.periodograms.append(perioder.power[self.crit])
            if self.num_planets == 0:
                self.pers = perioder.pers

            if fixed_threshold is None:
                perioder.eFAP_thresh()
            else:
                perioder.bic_thresh = fixed_threshold
            self.bic_threshes.append(perioder.bic_thresh)
            self.best_bics.append(perioder.best_bic)
<<<<<<< HEAD
            if self.save_outputs:
                perioder.plot_per()
                perioder.fig.savefig(outdir+'/dbic{}.pdf'.format(
                                     self.num_planets+1))
=======
            perioder.plot_per()
            perioder.fig.savefig(outdir+'/dbic{}.pdf'.format(self.num_planets+1))
>>>>>>> 3b9962f3

            t2 = time.process_time()
            if self.verbose:
                print('Time = {} seconds'.format(t2 - t1))

            # Check whether there is a detection. If so, fit free and proceed.
            if perioder.best_bic > perioder.bic_thresh:
                self.num_planets += 1
                for k in self.post.params.keys():
                    self.post.params[k].value = perioder.bestfit_params[k]
                self.fit_orbit()
                self.all_params.append(self.post.params)
                self.basebic = self.post.bic()
            else:
                self.sub_planet()
                run = False
            if self.num_planets >= self.max_planets:
                run = False

            # Generate an orbit plot.
            if self.save_outputs:
                rvplot = orbit_plots.MultipanelPlot(self.post, saveplot=outdir +
                                                                        '/orbit_plot{}.pdf'.format(self.num_planets))
                multiplot_fig, ax_list = rvplot.plot_multipanel()
                multiplot_fig.savefig(outdir+'/orbit_plot{}.pdf'.format(
                                                        self.num_planets))

        # Run MCMC on final posterior, save new parameters and uncertainties.
        if self.mcmc == True and self.num_planets != 0:
            self.post.uparams   = {}
            self.post.medparams = {}
            self.post.maxparams = {}
            # Use minimal recommended parameters for mcmc.
            chains = radvel.mcmc(self.post, thin=5, nwalkers=50, nrun=10000)
            quants = chains.quantile([0.159, 0.5, 0.841])
            # Convert chains to e, w basis.
            synthchains = self.post.params.basis.to_synth(chains)
            synthquants = synthchains.quantile([0.159, 0.5, 0.841])

            # Compress, thin, and save chain, in fitting basis.
<<<<<<< HEAD
            csvfn = self.starname+'/chains.csv.tar.bz2'
            if self.save_outputs:
                chains.to_csv(csvfn, compression='bz2')
=======
            csvfn = outdir + '/chains.csv.tar.bz2'
            chains.to_csv(csvfn, compression='bz2')
>>>>>>> 3b9962f3

            # Retrieve e and w medians & uncertainties from synthetic chains.
            for n in np.arange(1, self.num_planets+1):
                e_key = 'e{}'.format(n)
                w_key = 'w{}'.format(n)

                med_e = synthquants[e_key][0.5]
                high_e = synthquants[e_key][0.841] - med_e
                low_e = med_e - synthquants[e_key][0.159]
                err_e = np.mean([high_e,low_e])
                err_e = radvel.utils.round_sig(err_e)
                med_e, err_e, errhigh_e = radvel.utils.sigfig(med_e, err_e)
                max_e, err_e, errhigh_e = radvel.utils.sigfig(
                                          self.post.params[e_key].value, err_e)

                med_w  = synthquants[w_key][0.5]
                high_w = synthquants[w_key][0.841] - med_w
                low_w  = med_w - synthquants[w_key][0.159]
                err_w  = np.mean([high_w,low_w])
                err_w  = radvel.utils.round_sig(err_w)
                med_w, err_w, errhigh_w = radvel.utils.sigfig(med_w, err_w)
                max_w, err_w, errhigh_w = radvel.utils.sigfig(
                                          self.post.params[w_key].value, err_w)

                # self.post.params[e_key].value = med_e
                # self.post.params[w_key].value = med_w
                self.post.uparams[e_key] = err_e
                self.post.uparams[w_key] = err_w
                self.post.medparams[e_key] = med_e
                self.post.medparams[w_key] = med_w
                self.post.maxparams[e_key] = max_e
                self.post.maxparams[w_key] = max_w

            # Retrieve medians & uncertainties for the fitting basis parameters.
            for par in self.post.params.keys():
                if self.post.params[par].vary:
                    med = quants[par][0.5]
                    high = quants[par][0.841] - med
                    low = med - quants[par][0.159]
                    err = np.mean([high,low])
                    err = radvel.utils.round_sig(err)
                    med, err, errhigh = radvel.utils.sigfig(med, err)
                    max, err, errhigh = radvel.utils.sigfig(
                                        self.post.params[par].value, err)

                    # self.post.params[par].value = med
                    self.post.uparams[par] = err
                    self.post.medparams[par] = med
                    self.post.maxparams[par] = max

            if self.save_outputs:
                rvplot = orbit_plots.MultipanelPlot(self.post,
                                                    saveplot=outdir + '/orbit_plot_mc_{}.pdf'.format(starname),
                                                    uparams=self.post.uparams)
                multiplot_fig, ax_list = rvplot.plot_multipanel()
                multiplot_fig.savefig(outdir+'/orbit_plot_mc_{}.pdf'.format(
                                  starname))

        if self.save_outputs:
            self.save(filename=outdir+'/post_final.pkl')
            pickle_out = open(outdir+'/search.pkl','wb')
            pickle.dump(self, pickle_out)
            pickle_out.close()

            if len(self.pers) == len(self.periodograms):
                periodograms_plus_pers = np.append([self.pers], self.periodograms, axis=0).T
                np.savetxt(outdir + '/pers_periodograms.csv', periodograms_plus_pers,
                           header='period  BIC_array')

            threshs_and_pks = np.append([self.bic_threshes], [self.best_bics], axis=0).T
            np.savetxt(outdir+'/thresholds_and_peaks.csv', threshs_and_pks,
                       header='threshold  best_bic')

    def continue_search(self):
        """
        Continue a search by trying to add one more planet

        """

        self.add_planet()
        fixed_threshold = self.bic_threshes[-1]

        self.run_search(fixed_threshold=fixed_threshold)

    def inject_recover(self, injected_orbel, num_cpus=None):
        """Inject and recover

        Inject and attempt to recover a synthetic planet signal

        Args:
            injected_orbel (array): array of orbital elements sent to radvel.kepler.rv_drive
            num_cpus (int): Number of CPUs to utilize. Will default to self.workers

        Returns:
            tuple: (recovered? (T/F), recovered_orbel)
        """

        if num_cpus is not None:
            self.workers = int(num_cpus)

        self.max_planets = self.num_planets + 1
        self.mcmc = False
        self.save_outputs = False
        self.verbose = False
        self.manual_grid = [injected_orbel[0]]

        mod = radvel.kepler.rv_drive(self.data['time'].values, injected_orbel)

        self.data['mnvel'] += mod

        self.continue_search()

        # Determine successful recovery
        last_planet = self.num_planets
        pl = str(last_planet)
        if last_planet >= self.max_planets:
            synth_params = self.post.params.basis.to_synth(self.post.params)
            recovered_orbel = [synth_params['per'+pl].value,
                               synth_params['tp'+pl].value,
                               synth_params['e'+pl].value,
                               synth_params['w'+pl].value,
                               synth_params['k'+pl].value]
            per, tp, e, w, k = recovered_orbel
            iper, itp, ie, iw, ik = injected_orbel

            # calculate output model to check for phase mismatch
            # probably not most efficient way to do this
            xmod = np.linspace(tp, tp+iper, 100)
            inmod = radvel.kepler.rv_drive(xmod, injected_orbel)
            outmod = self.post.likelihood.model(xmod)
            xph1 = np.mod(xmod - itp, iper)
            xph1 /= iper
            xph2 = np.mod(xmod - tp, per)
            xph2 /= per
            inmin = xph1[np.argmin(inmod)]
            outmin = xph2[np.argmin(outmod)]
            inmax = xph1[np.argmax(inmod)]
            outmax = xph2[np.argmax(outmod)]
            phdiff = np.min([abs(inmin - outmin), abs(outmax - inmax)])

            dthresh = 0.25                                 # recover parameters to 25%
            criteria = [last_planet >= self.max_planets,   # check detected
                        np.abs(per-iper)/iper <= dthresh,  # check periods match
                        phdiff <= np.pi / 6,               # check that phase is right
                        np.abs(k - ik)/ik <= dthresh]      # check that K is right

            criteria = np.array(criteria, dtype=bool)
            if criteria.all():
                recovered = True
            else:
                recovered = False
        else:
            recovered = False
            recovered_orbel = [np.nan for i in range(5)]

        return recovered, recovered_orbel<|MERGE_RESOLUTION|>--- conflicted
+++ resolved
@@ -402,15 +402,11 @@
                 perioder.bic_thresh = fixed_threshold
             self.bic_threshes.append(perioder.bic_thresh)
             self.best_bics.append(perioder.best_bic)
-<<<<<<< HEAD
+
             if self.save_outputs:
                 perioder.plot_per()
                 perioder.fig.savefig(outdir+'/dbic{}.pdf'.format(
                                      self.num_planets+1))
-=======
-            perioder.plot_per()
-            perioder.fig.savefig(outdir+'/dbic{}.pdf'.format(self.num_planets+1))
->>>>>>> 3b9962f3
 
             t2 = time.process_time()
             if self.verbose:
@@ -451,14 +447,8 @@
             synthquants = synthchains.quantile([0.159, 0.5, 0.841])
 
             # Compress, thin, and save chain, in fitting basis.
-<<<<<<< HEAD
-            csvfn = self.starname+'/chains.csv.tar.bz2'
-            if self.save_outputs:
-                chains.to_csv(csvfn, compression='bz2')
-=======
             csvfn = outdir + '/chains.csv.tar.bz2'
             chains.to_csv(csvfn, compression='bz2')
->>>>>>> 3b9962f3
 
             # Retrieve e and w medians & uncertainties from synthetic chains.
             for n in np.arange(1, self.num_planets+1):
