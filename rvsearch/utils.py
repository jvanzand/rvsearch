#Utilities for loading data, checking for known planets, etc.
import pdb

import numpy as np
import scipy
import pandas as pd
import radvel
try:
	import cpsutils
	from cpsutils import io
except:
	RuntimeError()


"""Functions for posterior modification (resetting, intializing, etc.)
"""

def reset_params(post, default_pdict):
	#Reset post.params values to default values
	for k in default_pdict.keys():
		post.params[k].value = default_pdict[k]
	return post

def initialize_default_pars(instnames=['inst'],
                            fitting_basis='per tc secosw sesinw k'):
    """Set up a default Parameters object.

	None of the basis values are free params, for the initial 0-planet fit.
	Remember to reset .vary to True for all relevant params.

    Args:
        instnames (list): codes of instruments used
        fitting_basis: optional

    Returns:
        Parameters object
    """

    anybasis_params = radvel.Parameters(num_planets=1, basis='per tc e w k')

    anybasis_params['tc1'] = radvel.Parameter(value=2455200.0)
    anybasis_params['w1'] = radvel.Parameter(value=np.pi/2.)
    anybasis_params['k1'] = radvel.Parameter(value=0.0)
    anybasis_params['e1'] = radvel.Parameter(value=0.0)
    anybasis_params['per1'] = radvel.Parameter(value=100.0)

    anybasis_params['dvdt'] = radvel.Parameter(value=0.0)
    anybasis_params['curv'] = radvel.Parameter(value=0.0)

    for inst in instnames:
        anybasis_params['gamma_'+inst] = radvel.Parameter(value=0.0)
        anybasis_params['jit_'+inst] = radvel.Parameter(value=2.0)

    params = anybasis_params.basis.to_any_basis(anybasis_params, fitting_basis)

    params['secosw1'].vary = False
    params['sesinw1'].vary = False
    params['per1'].vary = False

    return params

def initialize_post(data, params=None, priors=[]):
	"""Initialize a posterior object with data, params, and priors.
	Args:
		data: a pandas dataframe.
		params: a list of radvel parameter objects.
		priors: a list of priors to place on the posterior object.
	Returns:
		post (radvel Posterior object)

	"""

	if params == None:
		#params = radvel.Parameters(1, basis='per tc secosw sesinw logk')
		params = initialize_default_pars(instnames=data.tel)
	iparams = radvel.basis._copy_params(params)

	# Allow for time to be listed as 'time' or 'jd' (Julian Date).
	if {'jd'}.issubset(data.columns):
		data['time'] = data['jd']

	#initialize RVModel
	time_base = np.mean([data['time'].max(), data['time'].min()])
	mod = radvel.RVModel(params, time_base=time_base)

	#initialize Likelihood objects for each instrument
	telgrps = data.groupby('tel').groups
	likes = {}

	for inst in telgrps.keys():
		likes[inst] = radvel.likelihood.RVLikelihood(
			mod, data.iloc[telgrps[inst]].time, data.iloc[telgrps[inst]].mnvel,
			data.iloc[telgrps[inst]].errvel, suffix='_'+inst)

		likes[inst].params['gamma_'+inst] = iparams['gamma_'+inst]
		likes[inst].params['jit_'+inst] = iparams['jit_'+inst]
	#Can this be cleaner? like = radvel.likelihood.CompositeLikelihood(likes)
	like = radvel.likelihood.CompositeLikelihood(list(likes.values()))

	post = radvel.posterior.Posterior(like)
	if priors == []:
		priors.append(radvel.prior.PositiveKPrior(post.params.num_planets))
		priors.append(radvel.prior.EccentricityPrior(post.params.num_planets))
	#priors.append([radvel.prior.HardBounds('jit_'+inst, 0.0, 20.0)
	#									for inst in telgrps.keys()])
	post.priors = priors

	return post

def window(times, freqs, plot=False):
	"""Function to generate, and plot, the window function of observations.

	Args:
		time: times of observations in a dataset. FOR SEPARATE TELESCOPES?

	"""
	W = np.zeros(len(freqs))
	for i, freq in enumerate(freqs):
		W[i] = np.absolute(np.sum(np.exp(-2*np.pi*1j*times*freq)))
<<<<<<< HEAD
	W /= len(times)
=======
	W /= float(len(times))
>>>>>>> 559b02fd
	return W

def read_from_csv(filename, binsize=0.0, verbose=True):
	"""Read radial velocity data from a csv file into a Pandas dataframe.

	Args:
		filename (string): Path to csv file
		binsize (float): Times in which to bin data, in given units
		verbose (bool): Notify user if instrument types not given?

	"""
	data = pd.read_csv(filename)
	if 'tel' not in data.columns:
		if verbose:
			print('Instrument types not given.')
		data['tel'] = 'Inst'
	if binsize > 0.0:
		if 'time' in data.columns:
			t = data['time'].values
			tkey = 'time'
		elif 'jd' in data.columns:
			t = data['jd'].values
			tkey = 'jd'
		else:
			raise ValueError('Incorrect data input.')
		time, mnvel, errvel, tel = radvel.utils.bintels(t, data['mnvel'].values,
														data['errvel'].values,
														data['tel'].values,
														binsize=binsize)
		bin_dict = {tkey:time, 'mnvel':mnvel, 'errvel':errvel, 'tel':tel}
		data = pd.DataFrame(data=bin_dict)
	return data

def read_from_arrs(t, mnvel, errvel, tel=None, verbose=True):
    data = pd.DataFrame()
    data['time'], data['mnvel'], data['errvel'] = t, mnvel, errvel
    if tel == None:
        if verbose:
            print('Instrument type not given.')
        data['tel'] = 'Inst'
    else:
        data['tel'] = tel
    return data

def read_from_vst(filename, verbose=True):
	"""Read radial velocity data from a vst file into a Pandas dataframe.

	Args:
		filename (string): Path to csv file
		verbose (bool): Notify user if instrument types not given?

	Note:
		Only relevant for HIRES users.

	"""
	b = io.read_vst(filename)
	data = pd.DataFrame()
	data['time'] = b.jd
	data['mnvel'] = b.mnvel
	data['errvel'] = b.errvel
	data['tel'] = 'HIRES'

	data.to_csv(filename[:-3]+'csv')
	return data

# Function for collecting results of searches in current directory.
def scrape(starlist, star_db_name=None, filename='system_props.csv'):
	"""Take data from completed searches and compile into one dataframe.

	Args:
		starlist (list): List of starnames to access in current directory
		star_db_name (string [optional]): Filename of star properties dataframe
		filename (string): Path to which to save dataframe

	Note:
		If specified, compute planet masses and semi-major axes.

	"""
	all_params = []
	nplanets = []

	for star in starlist:
		params = {}
		params['name'] = star
		try:
			post = radvel.posterior.load(star+'/post_final.pkl')
		except (RuntimeError, FileNotFoundError):
			print('Not done looking for planets around {} yet, \
								try again later.'.format(star))
			continue

		if post.params.num_planets == 1:
			if post.params['k1'].value == 0.:
				num_planets = 0
			else:
				num_planets = 1
			nplanets.append(num_planets)
		else:
			num_planets = post.params.num_planets
			nplanets.append(num_planets)
		params['num_planets'] = num_planets

		for k in post.params.keys():
			params[k] = post.params[k].value
		all_params.append(params)

	# Save radvel parameters as a pandas dataframe.
	props = pd.DataFrame(all_params)

	if star_db_name is not None:
		try:
			star_db = pd.read_csv(star_db_name)
		except (RuntimeError, FileNotFoundError):
			print('That is not a pandas dataframe. Try again.')

        # Add enough columns to for searched system with most planets.
		max_num_planets = np.amax(nplanets)
		for n in np.arange(1, max_num_planets+1):
			props['Mstar'] = np.nan
			props['M{}'.format(n)] = np.nan
			props['a{}'.format(n)] = np.nan

		# Save median star mass, uncertainties
		for star in starlist:
			try:
				props_index = props.index[props['name'] == str(star)][0]
				star_index = star_db.index[star_db['name'] == str(star)][0]
			except IndexError:
				continue
			# Save star mass, to be used in planet mass & semi-major axis calculations.
			Mtot = star_db.loc[star_index, 'mstar']
			props.loc[props_index, 'Mstar'] = Mtot

			# For each found planet, compute mass and semi-major axis
			if props.loc[star_index, 'num_planets'] != 0:
				for n in np.arange(1, props.loc[star_index, 'num_planets']+1):
					K = props.loc[star_index, 'k{}'.format(n)]
					P = props.loc[star_index, 'per{}'.format(n)]
					e = props.loc[star_index, 'secosw{}'.format(n)]**2 + \
						props.loc[star_index, 'sesinw{}'.format(n)]**2
					props.loc[star_index, 'M{}'.format(n)] = \
						radvel.utils.Msini(K, P, Mtot, e, Msini_units='jupiter')
					props.loc[star_index, 'a{}'.format(n)] = \
						radvel.utils.semi_major_axis(P, Mtot)

	props.to_csv('system_props.csv')
	return props

# Test search-specific priors
'''
class Beta(Prior):
    """Beta prior
    Beta prior on a given parameter. Default is Kipping eccentricity prior.
    Args:
        param (string): parameter label
        mu (float): center of Gaussian prior
        sigma (float): width of Gaussian prior
    """

    def __init__(self, alpha=0.867, beta=3.03, param):
        self.alpha = alpha
        self.beta = beta
        self.param = param

    def __call__(self, params):
        x = params[self.param].value
        return -0.5 * ((x - self.mu) / self.sigma)**2 - 0.5*np.log((self.sigma**2)*2.*np.pi)

    def __repr__(self):
        s = "Beta prior on {}, alpha={}, beta={}".format(
            self.param, self.alpha, self.beta
            )
        return s

    def __str__(self):
        try:
            tex = model.Parameters(9).tex_labels(param_list=[self.param])[self.param]

            s = "Beta prior on {}: $\\alpha={}, \\beta={}$ \\\\".format(tex, self.alpha, self.beta)
        except KeyError:
            s = self.__repr__()

        return s
'''<|MERGE_RESOLUTION|>--- conflicted
+++ resolved
@@ -117,11 +117,7 @@
 	W = np.zeros(len(freqs))
 	for i, freq in enumerate(freqs):
 		W[i] = np.absolute(np.sum(np.exp(-2*np.pi*1j*times*freq)))
-<<<<<<< HEAD
-	W /= len(times)
-=======
 	W /= float(len(times))
->>>>>>> 559b02fd
 	return W
 
 def read_from_csv(filename, binsize=0.0, verbose=True):
