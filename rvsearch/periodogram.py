<<<<<<< HEAD
import copy

import numpy as np
import matplotlib.pyplot as plt
=======
>>>>>>> 8dfd8802
import copy
import multiprocessing
from multiprocessing import Pool
import pdb

import numpy as np
import matplotlib.pyplot as plt
import astropy.stats
import matplotlib.pyplot as plt
import matplotlib.ticker as ticker

import radvel
import radvel.fitting

import rvsearch.utils as utils


class Periodogram:
    """Class to calculate and store periodograms.

    Args:
        post (radvel.Posterior): radvel.Posterior object
        minsearchp (float): minimum search period
        maxsearchp (float): maximum search period
        num_known_planets (int): Assume this many known planets in the system
            and search for one more
        num_pers (int): (optional) number of frequencies to test, calculated by
            default by freq_spacing.

    """

    def __init__(self, post, basebic=None, minsearchp=3, maxsearchp=10000,
                 baseline=True, basefactor=5., oversampling=1, fap=0.01,
                 num_pers=None, eccentric=False, valid_types = ['bic', 'aic', 'ls'],
                 workers=1, verbose=True):
        self.post = copy.deepcopy(post)
        self.default_pdict = {}
        for k in post.params.keys():
            self.default_pdict[k] = self.post.params[k].value

        self.basebic = basebic
        self.num_known_planets = self.post.params.num_planets - 1

        self.times = self.post.likelihood.x
        self.vel = self.post.likelihood.y
        self.errvel = self.post.likelihood.yerr
        self.timelen = np.amax(self.times) - np.amin(self.times)

        self.tels = []
        for val in self.post.params.keys():
            if 'gamma_' in val:
                self.tels.append(val.split('_')[1])

        self.minsearchP = minsearchp
        self.maxsearchP = maxsearchp
        self.baseline = baseline
        self.basefactor = basefactor
        self.oversampling = oversampling
        self.fap = fap
        self.num_pers = num_pers

        self.eccentric = eccentric

        if self.baseline == True:
            self.maxsearchP = self.basefactor * self.timelen

        # self.search_pars = search_pars
        self.valid_types = valid_types
        self.power = {key: None for key in self.valid_types}

        self.workers = workers
        self.verbose = verbose

        self.best_per = None
        self.best_bic = None

        self.bic_thresh = None

        # Automatically generate a period grid upon initialization.
        self.make_per_grid()

    @classmethod
    def from_pandas(cls, data):
        params = utils.initialize_default_pars(instnames=data.tel)
        post = utils.initialize_post(data, params=params)
        return cls(post)

    @classmethod
    def from_csv(cls, filename):
        data = utils.read_from_csv(filename)
        params = utils.initialize_default_pars(instnames=data.tel)
        post = utils.initialize_post(data, params=params)
        return cls(post)

    def per_spacing(self, verbose=True):
        """Get the number of sampled frequencies and return a period grid.

        Condition for spacing: delta nu such that during the
        entire duration of observations, phase slip is no more than P/4

        Args:
            oversampling (float): (optional) oversampling factor
            verbose (bool): (optional) print extra messages

        Returns:
            array: Array of test periods

        """

        fmin = 1. / self.maxsearchP
        fmax = 1. / self.minsearchP

        dnu       = 1. / (4. * self.timelen)
        num_freq  = int((fmax - fmin) / dnu + 1)
        num_freq *= self.oversampling
        num_freq  = int(num_freq)

        if verbose:
            print("Number of test periods:", num_freq)

        freqs = np.linspace(fmax, fmin, num_freq)
        pers = 1. / freqs

        self.num_pers = num_freq
        return pers

    def make_per_grid(self):
        if self.num_pers == None:
            self.pers = self.per_spacing()
        else:
            self.pers = 1/np.linspace(1/self.maxsearchP, 1/self.minsearchP, self.num_pers)
        self.freqs = 1/self.pers

    def per_bic(self):
        """Compute delta-BIC periodogram. ADD: crit is BIC or AIC.

        """
        if self.verbose:
            print("Calculating BIC periodogram")
        # This assumes nth planet parameters, and all periods, are fixed.
        if self.basebic is None:
            self.post.params['per1'].vary = False
            self.post.params['tc1'].vary = False
            self.post.params['k1'].vary = False
            # Vary ONLY gamma, jitter, dvdt, curv. All else fixed, and k=0
            baseline_fit = radvel.fitting.maxlike_fitting(self.post, verbose=False)
            baseline_bic = baseline_fit.likelihood.bic()
        else:
            baseline_bic = self.basebic
        rms = np.std(self.post.likelihood.residuals())
        self.default_pdict['k{}'.format(self.post.params.num_planets)] = rms

        # Allow amplitude and time offset to vary, fix eccentricity (if set) and period.
        self.post.params['per{}'.format(self.num_known_planets+1)].vary = False
        if self.eccentric == False:
            self.post.params['secosw{}'.format(self.num_known_planets+1)].vary = False
            self.post.params['sesinw{}'.format(self.num_known_planets+1)].vary = False

        self.post.params['k{}'.format(self.num_known_planets+1)].vary = True
        self.post.params['tc{}'.format(self.num_known_planets+1)].vary = True

        power = np.zeros_like(self.pers)
        self.fit_params = self.num_pers*[None]

        for i, per in enumerate(self.pers):
            if self.verbose:
                print(' {}'.format(i), '/', self.num_pers, end='\r')
            # Reset posterior parameters to default values.
            for k in self.default_pdict.keys():
                self.post.params[k].value = self.default_pdict[k]

            #Set new period, and fit a circular orbit.
            perkey = 'per{}'.format(self.num_known_planets+1)
            self.post.params[perkey].value = per
            fit = radvel.fitting.maxlike_fitting(self.post, verbose=False)
            power[i] = baseline_bic - fit.likelihood.bic()

            # Append the best-fit parameters to the period-iterated list.
            best_params = {}
            for k in fit.params.keys():
                best_params[k] = fit.params[k].value
            self.fit_params[i] = best_params
            #self.fit_params.append(best_params)

        fit_index = np.argmax(power)
        self.bestfit_params = self.fit_params[fit_index]
        self.best_bic = power[fit_index]
        self.power['bic'] = power

    def ls(self):
        """Astropy Lomb-Scargle periodogram.

        """
        # FOR TESTING
        print("Calculating Lomb-Scargle periodogram")
        periodogram = astropy.stats.LombScargle(self.times, self.vel, self.errvel)
        power = periodogram.power(np.flip(self.freqs))
        self.power['ls'] = power

    def eFAP_thresh(self):
        """Calculate the threshold for significance based on BJ's eFAP algorithm.

        """
        # select out intermediate values of BIC, median - 95%
        sBIC = np.sort(self.power['bic'])
        crop_BIC = sBIC[int(0.5*len(sBIC)):int(0.95*len(sBIC))]

        hist, edge = np.histogram(crop_BIC, bins=10)
        cent = (edge[1:]+edge[:-1])/2.
        norm = float(np.sum(hist))
        nhist = hist/norm
        loghist = np.log10(nhist)

        func = np.poly1d(np.polyfit(cent[np.isfinite(loghist)], loghist[np.isfinite(loghist)], 1))
        xmod = np.linspace(np.min(sBIC[np.isfinite(sBIC)]), 10.*np.max(sBIC), 10000)
        lfit = 10.**func(xmod)
        fap_min = 10.**func(sBIC[-1])*self.num_pers
        thresh = xmod[np.where(np.abs(lfit-self.fap/self.num_pers) ==
                        np.min(np.abs(lfit-self.fap/self.num_pers)))]
        self.bic_thresh = thresh[0]
        #self.bic_thresh = np.amax(thresh[0], 30)

    def save_per(self, filename, ls=False):
        df = pd.DataFrame([])
        df['period'] = self.pers
        if not ls:
            try:
                # TO-DO: SPECIFY DIRECTORY/NAME, NUMBER OF PLANETS IN FILENAME, AND ARRAY ORDERING
                np.savetxt((self.pers, self.power['bic']), filename='BIC_periodogram.csv')
            except:
                print('Have not generated a delta-BIC periodogram.')
        else:
            try:
                df['power'] = self.power['ls']
            except KeyError:
                print('Have not generated a Lomb-Scargle periodogram.')

    def plot_per(self, ls=False, alias=True, floor=True, save=False):
        # TO-DO: WORK IN AIC/BIC OPTION, INCLUDE IN PLOT TITLE
        peak = np.argmax(self.power['bic'])
        f_real = self.freqs[peak]

        fig, ax = plt.subplots()
        ax.plot(self.pers, self.power['bic'])
        ax.scatter(self.pers[peak], self.power['bic'][peak], label='{} days'.format(
                   np.round(self.pers[peak], decimals=1)))

        # If DBIC threshold has been calculated, plot.
        if self.bic_thresh is not None:
            ax.axhline(self.bic_thresh, ls=':', c='y', label='{} FAP'.format(self.fap))
            upper = 1.1*max(np.amax(self.power['bic']), self.bic_thresh)
        else:
            upper = 1.1*np.amax(self.power['bic'])
        if floor: # Set periodogram plot floor according to circular-fit BIC min.
            lower = -2*np.log(len(self.times))
        else:
            lower = np.amin(self.power['bic'])
        ax.set_ylim([lower, upper])
        ax.set_xlim([self.pers[0], self.pers[-1]])

        if alias:
            # Plot sidereal day, lunation period, and sidereal year aliases.
            colors = ['r', 'b', 'g']
            alias = [0.997, 29.531, 365.256]
            for i in np.arange(3):
                f_ap = 1./alias[i] + f_real
                f_am = 1./alias[i] - f_real
                ax.axvline(1./f_am, linestyle='--', c=colors[i], alpha=0.5,
                           label='{} day alias'.format(np.round(alias[i], decimals=1)))
                ax.axvline(1./f_ap, linestyle='--', c=colors[i], alpha=0.5)

        ax.legend(loc=0)
        ax.set_xscale('log')
        ax.set_xlabel('Period (days)')
        ax.set_ylabel(r'$\Delta$BIC')  # TO-DO: WORK IN AIC/BIC OPTION
        ax.set_title('Planet {} vs. planet {}'.format(self.num_known_planets+1, self.num_known_planets))

        formatter = ticker.ScalarFormatter()
        formatter.set_scientific(False)
        ax.xaxis.set_major_formatter(formatter)

        # Store figure as object attribute, make separate saving functionality?
        self.fig = fig
        if save:
            fig.savefig('dbic{}.pdf'.format(self.num_known_planets+1))<|MERGE_RESOLUTION|>--- conflicted
+++ resolved
@@ -1,10 +1,3 @@
-<<<<<<< HEAD
-import copy
-
-import numpy as np
-import matplotlib.pyplot as plt
-=======
->>>>>>> 8dfd8802
 import copy
 import multiprocessing
 from multiprocessing import Pool
