--- conflicted
+++ resolved
@@ -127,9 +127,5 @@
             if ptype == 'summary':
                 searcher = pickle.load(open(sfile, 'rb'))
                 plotter = rvsearch.plots.PeriodModelPlot(searcher,
-<<<<<<< HEAD
                                                          saveplot='{}_summary.pdf'.format(searcher.starname))
-=======
-                    saveplot='{}_summary.pdf'.format(searcher.starname))
->>>>>>> 526bcd80
                 plotter.plot_summary()